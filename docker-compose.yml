version: '3.8'

services:
  tempo:
    image: grafana/tempo:latest
    container_name: tempo
    command: ["-config.file=/etc/tempo.yaml"]
    volumes:
      - ./tempo-config.yaml:/etc/tempo.yaml
    ports:
      - "3200:3200"  # Tempo HTTP server
      - "4319:4317"  # OTLP gRPC
      - "4320:4318"  # OTLP HTTP
      - "9411:9411"  # Zipkin compatibility
      - "14251:14250"
      - "14269:14268"
    networks:
      - opentelemetry-network

  tempo-query:
    image: grafana/tempo-query:latest
    container_name: tempo-query
    environment:
      - TEMPO_QUERY_FRONTEND_ADDR=tempo:3200
    ports:
      - "16688:16686"  # UI similar to Jaeger
    depends_on:
      - tempo
    networks:
      - opentelemetry-network

  grafana:
    image: grafana/grafana:latest
    container_name: grafana
    environment:
      - GF_SECURITY_ADMIN_PASSWORD=admin
    volumes:
      - grafana-data:/var/lib/grafana
    ports:
      - "3000:3000"
    depends_on:
      - tempo
    networks:
      - opentelemetry-network

  todo:
    build: 
      context: .
      dockerfile: dockerfile.todo-service
    volumes:
      - .:/usr/src/app:rw
    ports:
      - 8081:8080
    environment:
      - OTEL_LOG_LEVEL=ERROR
      - NODE_ENV=production
      - OTEL_EXPORTER_OTLP_ENDPOINT=http://collector:4318/v1/traces  # OTLP trace exporter URL
    depends_on:
      - collector
    networks:
      - opentelemetry-network

  auth:
    build: 
      context: .
      dockerfile: dockerfile.auth-service
    volumes:
      - .:/usr/src/app:rw
    environment:
      - OTEL_LOG_LEVEL=ERROR
      - NODE_ENV=production
      - OTEL_EXPORTER_OTLP_ENDPOINT=http://collector:4318/v1/traces  # OTLP trace exporter URL
    depends_on:
      - collector
    networks:
      - opentelemetry-network

  redis:
    image: redis:latest
    ports:
      - '6379:6379'
    networks:
      - opentelemetry-network

  jaeger:
<<<<<<< HEAD
    image: jaegertracing/all-in-one
    container_name: jaeger
    ports:
      - 16686:16686
      - 14250:14250
      - 14268:14268
      - 5775:5775
=======
    image: jaegertracing/jaeger:2.1.0
    ports:
        - 16686:16686
        - 14250:14250
        - "4317:4317"
        - "4318:4318"
>>>>>>> be3c7469
    environment:
      - METRICS_PROMETHEUS_HANDLER_PATH=/metrics
    networks:
      - opentelemetry-network

  prometheus:
    image: prom/prometheus
    command:
      - '--config.file=/etc/prometheus/prometheus.yml'
    volumes:
      - ./prometheus/:/etc/prometheus/
    ports:
      - 9090:9090
    networks:
      - opentelemetry-network

  node-exporter:
    image: prom/node-exporter:latest
    container_name: node-exporter
    restart: unless-stopped
    volumes:
      - /proc:/host/proc:ro
      - /sys:/host/sys:ro
      - /:/rootfs:ro
    command:
      - '--path.procfs=/host/proc'
      - '--path.rootfs=/rootfs'
      - '--path.sysfs=/host/sys'
      - '--collector.filesystem.mount-points-exclude=^/(sys|proc|dev|host|etc)($$|/)'
    expose:
      - 9100
    networks:
      - opentelemetry-network

  splunk:
    image: splunk/splunk
    command:
      - 'docker run -p 8000:8000 -e "SPLUNK_PASSWORD=Waheguru@2911" -e "SPLUNK_START_ARGS=--accept-license" -it --name localhost splunk/splunk:latest'
    ports:
      - 8000:8000
    networks:
      - opentelemetry-network

  collector:
    image: otel/opentelemetry-collector-contrib
    container_name: collector
    volumes: 
      - ./collector/collector.yml:/etc/otel-collector-config.yaml
    command: ["--config=/etc/otel-collector-config.yaml"]
    ports:
      - "8889:8889"
      
    depends_on:
      - jaeger
      - prometheus
<<<<<<< HEAD
      - splunk
      - grafana
    networks:
      - opentelemetry-network

volumes:
  grafana-data:

networks:
  opentelemetry-network:
    driver: bridge
=======
  
>>>>>>> be3c7469
<|MERGE_RESOLUTION|>--- conflicted
+++ resolved
@@ -40,9 +40,10 @@
       - "3000:3000"
     depends_on:
       - tempo
+      - pyroscope
     networks:
       - opentelemetry-network
-
+    
   todo:
     build: 
       context: .
@@ -55,8 +56,11 @@
       - OTEL_LOG_LEVEL=ERROR
       - NODE_ENV=production
       - OTEL_EXPORTER_OTLP_ENDPOINT=http://collector:4318/v1/traces  # OTLP trace exporter URL
+      - PYROSCOPE_SERVER_ADDRESS=http://pyroscope:4040
+      - PYROSCOPE_APPLICATION_NAME=todo-app
     depends_on:
       - collector
+      - pyroscope
     networks:
       - opentelemetry-network
 
@@ -83,22 +87,14 @@
       - opentelemetry-network
 
   jaeger:
-<<<<<<< HEAD
     image: jaegertracing/all-in-one
     container_name: jaeger
-    ports:
-      - 16686:16686
-      - 14250:14250
-      - 14268:14268
-      - 5775:5775
-=======
-    image: jaegertracing/jaeger:2.1.0
     ports:
         - 16686:16686
         - 14250:14250
         - "4317:4317"
         - "4318:4318"
->>>>>>> be3c7469
+      
     environment:
       - METRICS_PROMETHEUS_HANDLER_PATH=/metrics
     networks:
@@ -135,10 +131,14 @@
 
   splunk:
     image: splunk/splunk
-    command:
-      - 'docker run -p 8000:8000 -e "SPLUNK_PASSWORD=Waheguru@2911" -e "SPLUNK_START_ARGS=--accept-license" -it --name localhost splunk/splunk:latest'
+    user: root
+    environment:
+      - SPLUNK_START_ARGS=--accept-license
+      - SPLUNK_PASSWORD=Waheguru@2911
     ports:
       - 8000:8000
+      - 8088:8088
+      - 8089:8089
     networks:
       - opentelemetry-network
 
@@ -154,9 +154,19 @@
     depends_on:
       - jaeger
       - prometheus
-<<<<<<< HEAD
       - splunk
       - grafana
+    networks:
+      - opentelemetry-network
+
+  pyroscope:
+    image: grafana/pyroscope:latest
+    container_name: pyroscope
+    command: server
+    environment:
+      - PYROSCOPE_API_ENABLED=true
+    ports:
+      - "4040:4040"
     networks:
       - opentelemetry-network
 
@@ -165,7 +175,4 @@
 
 networks:
   opentelemetry-network:
-    driver: bridge
-=======
-  
->>>>>>> be3c7469
+    driver: bridge